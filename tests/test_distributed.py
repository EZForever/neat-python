"""tests for neat.distributed"""
from __future__ import print_function

import multiprocessing
import os
import platform
import random
import socket
import sys
import unittest

try:
    import threading
except ImportError:
    import dummy_threading as threading

    HAVE_THREADING = False
else:
    HAVE_THREADING = True

import neat
from neat.distributed import chunked, MODE_AUTO, MODE_PRIMARY, MODE_SECONDARY, ModeError, _STATE_RUNNING

ON_PYPY = platform.python_implementation().upper().startswith("PYPY")


def eval_dummy_genome_nn(genome, config):
    """dummy evaluation function"""
    net = neat.nn.FeedForwardNetwork.create(genome, config)
    return 0.0


def test_chunked():
    """Test for neat.distributed.chunked()"""
    # test chunked(range(110), 10)
    # => 11 chunks of 10 elements
    d110 = list(range(110))
    d110c = chunked(d110, 10)
    assert len(d110c) == 11, "chunked(range(110), 10) created {0:n} chunks, not 11 chunks!".format(len(d110c))
    assert len(d110c[
                   0]) == 10, "chunked(range(110), 10) did not create chunks of length 10 (first chunk len is {0:n})!".format(
        len(d110c[0]))
    rec = []
    for e in d110c:
        rec += e
    assert rec == d110, "chunked(range(110), 10) created incorrect chunks ({0!r} vs expected {1!r})".format(rec, d110)
    # test invalid argument checking
    try:
        chunked(range(10), 0)
    except ValueError:
        pass
    else:
        raise Exception("neat.distributed.chunked(range(10), 0) did not raise an exception!")
    try:
        chunked(range(10), 1.1)
    except ValueError:
        pass
    else:
        raise Exception("neat.distributed.chunked(range(10), 1.1) did not raise an exception!")
    # test chunked(range(13, 3))
    # => 4 chunks of 3 elements, 1 chunk of 1 element
    d13 = list(range(13))
    d13c = chunked(d13, 3)
    assert len(d13c) == 5, "chunked(range(13), 3) created {0:n} chunks, not 5!".format(len(d13c))
    assert len(
        d13c[0]) == 3, "chunked(range(13), 3) did not create chunks of length 3 (first chunk len is {0:n})!".format(
        len(d13c[0]))
    assert len(d13c[-1]) == 1, "chunked(range(13), 3) created a last chunk of length {0:n}, not 1!".format(
        len(d13c[-1]))
    rec = []
    for e in d13c:
        rec += e
    assert rec == d13, "chunked(range(13), 3) created incorrect chunks ({0!r} vs expected {1!r})".format(rec, d13)


def test_host_is_local():
    """test for neat.distributed.host_is_local()"""
    tests = (
        # (hostname or ip, expected value)
<<<<<<< HEAD
        (b"localhost", True),
        (b"0.0.0.0", True),
        (b"127.0.0.1", True),
        (socket.gethostname(), True),
        (socket.getfqdn(), True),
        (b"github.com", False),
        (b"google.de", False),
        )
=======
        ("localhost", True),
        ("0.0.0.0", True),
        ("127.0.0.1", True),
        # ("::1", True), # depends on IP, etc setup on host to work right
        (socket.gethostname(), True),
        (socket.getfqdn(), True),
        ("github.com", False),
        ("google.de", False),
    )
>>>>>>> c2b79c88
    for hostname, islocal in tests:
        try:
            result = neat.host_is_local(hostname)
        except EnvironmentError:  # give more feedback
            print("test_host_is_local: Error with hostname {0!r} (expected {1!r})".format(hostname,
                                                                                          islocal))
            raise
<<<<<<< HEAD
        else: # if do not want to do 'raise' above for some cases
            assert result == islocal, "Unexpected results for hostname/IP: {h}; Expected: {e}; Got: {r!r}".format(
=======
        else:  # if do not want to do 'raise' above for some cases
            assert result == islocal, "Hostname/IP: {h}; Expected: {e}; Got: {r!r}".format(
>>>>>>> c2b79c88
                h=hostname, e=islocal, r=result)


def test_DistributedEvaluator_mode():
    """Tests for the mode determination of neat.distributed.DistributedEvaluator()"""
    # test auto mode setting
    # we also test that the mode is not
    # automatically determined when explicitly given.
    tests = (
        # (hostname or ip, mode to pass, expected mode)
<<<<<<< HEAD
        (b"localhost", MODE_PRIMARY, MODE_PRIMARY),
        (b"0.0.0.0", MODE_PRIMARY, MODE_PRIMARY),
        (b"localhost", MODE_SECONDARY, MODE_SECONDARY),
        (b"example.org", MODE_PRIMARY, MODE_PRIMARY),
        (socket.gethostname().encode("ascii"), MODE_SECONDARY, MODE_SECONDARY),
        (b"localhost", MODE_AUTO, MODE_PRIMARY),
        (socket.gethostname().encode("ascii"), MODE_AUTO, MODE_PRIMARY),
        (socket.getfqdn().encode("ascii"), MODE_AUTO, MODE_PRIMARY),
        (b"example.org", MODE_AUTO, MODE_SECONDARY),
        )
    for hostname, mode, expected in tests:
        for addr in ((hostname, 8022), hostname):
            try:
                de = neat.DistributedEvaluator(
                    addr,
                    authkey="abcd1234",
                    eval_function=eval_dummy_genome_nn,
                    mode=mode,
                    )
            except EnvironmentError:
                print("test_DistributedEvaluator_mode(): Error with hostname " +
                      "{!r}".format(hostname))
                raise
            result = de.mode
            assert result == expected, "Mode determination failed! Hostname: {h}; expected: {e}; got: {r!r}!".format(
                h=hostname, e=expected, r=result)

            if result == MODE_AUTO:
                raise Exception(
                    "DistributedEvaluator.__init__(mode=MODE_AUTO) did not automatically determine its mode!"
                    )
            elif (result == MODE_PRIMARY) and (not de.is_primary()):
                raise Exception(
                    "DistributedEvaluator.is_primary() returns False even if the evaluator is in primary mode!"
                    )
            elif (result == MODE_SECONDARY) and de.is_primary():
                raise Exception(
                    "DistributedEvaluator.is_primary() returns True even if the evaluator is in secondary mode!"
                    )
=======
        ("localhost", MODE_PRIMARY, MODE_PRIMARY),
        ("0.0.0.0", MODE_PRIMARY, MODE_PRIMARY),
        ("localhost", MODE_SECONDARY, MODE_SECONDARY),
        ("example.org", MODE_PRIMARY, MODE_PRIMARY),
        (socket.gethostname(), MODE_SECONDARY, MODE_SECONDARY),
        ("localhost", MODE_AUTO, MODE_PRIMARY),
        (socket.gethostname(), MODE_AUTO, MODE_PRIMARY),
        (socket.getfqdn(), MODE_AUTO, MODE_PRIMARY),
        ("example.org", MODE_AUTO, MODE_SECONDARY),
    )
    for hostname, mode, expected in tests:
        addr = (hostname, 8022)
        try:
            de = neat.DistributedEvaluator(
                addr,
                authkey=b"abcd1234",
                eval_function=eval_dummy_genome_nn,
                mode=mode,
            )
        except EnvironmentError:
            print("test_DistributedEvaluator_mode(): Error with hostname " +
                  "{!r}".format(hostname))
            raise
        result = de.mode
        assert result == expected, "Mode determination failed! Hostname: {h}; expected: {e}; got: {r!r}!".format(
            h=hostname, e=expected, r=result)

        if result == MODE_AUTO:
            raise Exception(
                "DistributedEvaluator.__init__(mode=MODE_AUTO) did not automatically determine its mode!"
            )
        elif (result == MODE_PRIMARY) and (not de.is_primary()):
            raise Exception(
                "DistributedEvaluator.is_primary() returns False even if the evaluator is in primary mode!"
            )
        elif (result == MODE_SECONDARY) and de.is_primary():
            raise Exception(
                "DistributedEvaluator.is_primary() returns True even if the evaluator is in secondary mode!"
            )
>>>>>>> c2b79c88
    # test invalid mode error
    try:
        de = neat.DistributedEvaluator(
            addr,
            authkey=u"abcd1234",
            eval_function=eval_dummy_genome_nn,
            mode="#invalid MODE!",
        )
        de.start()
    except ValueError:
        pass
    else:
        raise Exception("Passing an invalid mode did not cause an exception to be raised on start()!")


def test_json_bytes_dumps_loads():
    """
    Test for json_bytes_dumps() and json_bytes_loads().
    """
    test_objs = [
    1,
    2,
    3,
    [1, 2, 3],
    {"one": 1, "two": 2, "three": "three"},
    {"1": 2, "3":4, "5":6},
    u"unicode_string",
    "native_string",
    ]
    bytestype = type(b"some bytestring")
    for obj in test_objs:
        dumped = neat.distributed.json_bytes_dumps(obj)
        if type(dumped) != bytestype:
            raise Exception("neat.distributed.json_bytes_dumps({o}) did not return a bytestring!".format(o=repr(obj)))
        loaded = neat.distributed.json_bytes_loads(dumped)
        if loaded != obj:
            raise Exception("neat.distributed.json_bytes_loads(): {lo}; expected: {o}!".format(lo=repr(loaded), o=repr(obj)))


def test_DistributedEvaluator_primary_restrictions():
    """Test that primary-exclusive methods fail when called by the secondary nodes"""
    secondary = neat.DistributedEvaluator(
        (b"localhost", 8022),
        authkey=u"abcd1234",
        eval_function=eval_dummy_genome_nn,
        mode=MODE_SECONDARY,
    )
    try:
        secondary.stop()
    except ModeError:
        # only ignore ModeErrors
        # a RuntimeError should only be raised when in primary mode.
        pass
    else:
        raise Exception("A DistributedEvaluator in secondary mode could call stop()!")
    try:
        secondary.evaluate(None, None)  # we do not need valid values for this test
    except ModeError:
        # only ignore ModeErrors
        # other errors should only be raised when in primary mode.
        pass
    else:
        raise Exception("A DistributedEvaluator in secondary mode could call evaluate()!")

<<<<<<< HEAD

=======

def test_DistributedEvaluator_state_error1():
    """Tests that attempts to use an unstarted manager for set_secondary_state cause an error."""
    primary = neat.DistributedEvaluator(
        ("localhost", 8022),
        authkey=b"abcd1234",
        eval_function=eval_dummy_genome_nn,
        mode=MODE_PRIMARY,
    )
    try:
        primary.em.set_secondary_state(_STATE_RUNNING)
    except RuntimeError:
        pass
    else:
        raise Exception("primary.em.set_secondary_state with unstarted manager did not raise a RuntimeError!")


def test_DistributedEvaluator_state_error2():
    """Tests that attempts to use an unstarted manager for get_inqueue cause an error."""
    primary = neat.DistributedEvaluator(
        ("localhost", 8022),
        authkey=b"abcd1234",
        eval_function=eval_dummy_genome_nn,
        mode=MODE_PRIMARY,
    )
    try:
        ignored = primary.em.get_inqueue()
    except RuntimeError:
        pass
    else:
        raise Exception("primary.em.get_inqueue() with unstarted manager did not raise a RuntimeError!")


def test_DistributedEvaluator_state_error3():
    """Tests that attempts to use an unstarted manager for get_outqueue cause an error."""
    primary = neat.DistributedEvaluator(
        ("localhost", 8022),
        authkey=b"abcd1234",
        eval_function=eval_dummy_genome_nn,
        mode=MODE_PRIMARY,
    )
    try:
        ignored = primary.em.get_outqueue()
    except RuntimeError:
        pass
    else:
        raise Exception("primary.em.get_outqueue() with unstarted manager did not raise a RuntimeError!")


def test_DistributedEvaluator_state_error4():
    """Tests that attempts to use an unstarted manager for get_namespace cause an error."""
    primary = neat.DistributedEvaluator(
        ("localhost", 8022),
        authkey=b"abcd1234",
        eval_function=eval_dummy_genome_nn,
        mode=MODE_PRIMARY,
    )
    try:
        ignored = primary.em.get_namespace()
    except RuntimeError:
        pass
    else:
        raise Exception("primary.em.get_namespace() with unstarted manager did not raise a RuntimeError!")


def test_DistributedEvaluator_state_error5():
    """Tests that attempts to set an invalid state cause an error."""
    primary = neat.DistributedEvaluator(
        ("localhost", 8022),
        authkey=b"abcd1234",
        eval_function=eval_dummy_genome_nn,
        mode=MODE_PRIMARY,
    )
    primary.start()
    try:
        primary.em.set_secondary_state(-1)
    except ValueError:
        pass
    else:
        raise Exception("primary.em.set_secondary_state(-1) did not raise a ValueError!")


@unittest.skipIf(ON_PYPY, "This test fails on pypy during travis builds but usually works locally.")
>>>>>>> c2b79c88
def test_distributed_evaluation_multiprocessing(do_mwcp=True):
    """
    Full test run using the Distributed Evaluator (fake nodes using processes).
    Note that this is not a very good test for the
    DistributedEvaluator, because we still work on
    one machine, not across multiple machines.
    We emulate the other machines using subprocesses
    created using the multiprocessing module.
    """
    addr = (b"localhost", random.randint(12000, 30000))
    authkey = u"abcd1234"
    mp = multiprocessing.Process(
        name="Primary evaluation process",
        target=run_primary,
        args=(addr, authkey, 19),  # 19 because stagnation is at 20
    )
    mp.start()
    if do_mwcp:
        mwcp = multiprocessing.Process(
            name="Child evaluation process (multiple workers)",
            target=run_secondary,
            args=(addr, authkey, 2),
        )
    swcp = multiprocessing.Process(
        name="Child evaluation process (direct evaluation)",
        target=run_secondary,
        args=(addr, authkey, 1),
    )
    swcp.daemon = True  # we cannot set this on mwcp
    if do_mwcp:
        mwcp.start()
    else:
        print("[distributed] Tests/Process-control: Skipping start of the multiworker secondary node process...")
    swcp.start()
    try:
        print("[distributed] Tests/Process-control: Joining process of primary node...")
        sys.stdout.flush()
        mp.join()
        print("[distributed] Tests/Process-control: successfully joined process of primary node.")
        if mp.exitcode != 0:
            raise Exception("Primary-node-process exited with status {s}!".format(s=mp.exitcode))
        if do_mwcp:
            if not mwcp.is_alive():
                print("[distributed] Tests/Process-control: mwcp is not 'alive'!")
            print("[distributed] Tests/Process-control: children: {c}.".format(c=multiprocessing.active_children()))
            print("[distributed] Tests/Process-control: Joining multiworker-secondary process...")
            sys.stdout.flush()
            mwcp.join()
            print("[distributed] Tests/Process-control: successfully joinded multiworker-secondary process.")
            if mwcp.exitcode != 0:
                raise Exception("Multiworker-secondary-process exited with status {s}!".format(s=mwcp.exitcode))
        if not swcp.is_alive():
            print("[distributed] Tests/Process-control: swcp is not 'alive'!")
        print("[distributed] Tests/Process-control: Joining singleworker-secondary process.")
        sys.stdout.flush()
        swcp.join()
        print("[distributed] Tests/Process-control: successfully joined singleworker-secondary process.")
        if swcp.exitcode != 0:
            raise Exception("Singleworker-secondary-process exited with status {s}!".format(s=swcp.exitcode))

    finally:
        if mp.is_alive():
            mp.terminate()
        if do_mwcp and mwcp.is_alive():
            mwcp.terminate()
        if swcp.is_alive():
            swcp.terminate()


def test_distributed_evaluation_invalid_authkey_multiprocessing(pc=multiprocessing.Process):
    """Test for DistributedEvaluator-behavior on invalid authkey (Fake nodes using processes)"""
    addr = (b"localhost", random.randint(12000, 30000))
    valid_authkey = u"Linux>Windows"
    invalid_authkey = u"Windows>Linux"
    print("[distributed] Tests/Process-control: starting primary node/thread...")
    mp = pc(
        name="Primary evaluation process",
        target=run_primary,
        args=(addr, valid_authkey, 19), # 19 because stagnation is at 20
        )
    mp.daemon = True
    mp.start()
    print("[distributed] Tests/Process-control: running secondary node in main process/thread...")
    try:
        run_secondary(addr, authkey=invalid_authkey, num_workers=1)
    except neat.distributed.AuthError:
        # expected
        print("[distributed] Tests/Process-control: catched expected AuthError.")
        pass
    else:
        print("[distributed] Tests/Process-control: did not catch expected AuthError! This is an Error!")
        raise Exception("Expected an auth error!")
    finally:
        print("[distributed] Tests/Process-control: Terminating primary process/thread.")
        if hasattr(mp, "terminate"):
            mp.terminate()


def test_distributed_evaluation_invalid_authkey_threaded():
    """Test for DistributedEvaluator-behavior on invalid authkey (Fake nodes using threads)"""
    test_distributed_evaluation_invalid_authkey_multiprocessing(pc=threading.Thread)


def test_distributed_evaluation_threaded():
    """
    Full test run using the Distributed Evaluator (fake nodes using threads).
    Note that this is not a very good test for the
    DistributedEvaluator, because we still work on
    one machine, not across multiple machines.
    We emulate the other machines using threads.
    This test is like test_distributed_evaluation_multiprocessing,
    but uses threads instead of processes.
    We use this to get better coverage.
    """
    if not HAVE_THREADING:
        raise unittest.SkipTest("Platform does not have threading")
    addr = (b"localhost", random.randint(12000, 30000))
    authkey = u"abcd1234"
    mp = threading.Thread(
        name="Primary evaluation thread",
        target=run_primary,
        args=(addr, authkey, 19),  # 19 because stagnation is set at 20
    )
    mp.start()
    mwcp = threading.Thread(
        name="Child evaluation thread (multiple workers)",
        target=run_secondary,
        args=(addr, authkey, 2),
    )
    swcp = threading.Thread(
        name="Child evaluation thread (direct evaluation)",
        target=run_secondary,
        args=(addr, authkey, 1),
    )
    swcp.daemon = True  # we cannot set this on mwcp
    mwcp.start()
    swcp.start()
    mp.join()
    mwcp.join()
    swcp.join()

    # we cannot check for exceptions in the threads.
    # however, these checks are also done in
    # test_distributed_evaluationmultiprocessing,
    # so they should not fail here.
    # also, this test is mainly for the coverage.


def run_primary(addr, authkey, generations):
    """Starts a DistributedEvaluator in primary mode."""
    # Load configuration.
    local_dir = os.path.dirname(__file__)
    config_path = os.path.join(local_dir, 'test_configuration')
    config = neat.Config(neat.DefaultGenome, neat.DefaultReproduction,
                         neat.DefaultSpeciesSet, neat.DefaultStagnation,
                         config_path)

    # Create the population, which is the top-level object for a NEAT run.
    p = neat.Population(config)

    # Add a stdout reporter to show progress in the terminal.
    p.add_reporter(neat.StdOutReporter(True))
    stats = neat.StatisticsReporter()
    p.add_reporter(stats)
<<<<<<< HEAD
    p.add_reporter(neat.Checkpointer(max(1, int(generations/3)), 5))
=======
    p.add_reporter(neat.Checkpointer(max(1, int(generations / 3)), 5))
>>>>>>> c2b79c88

    # Run for the specified number of generations.
    de = neat.DistributedEvaluator(
        addr,
        authkey=authkey,
        eval_function=eval_dummy_genome_nn,
        mode=MODE_PRIMARY,
        secondary_chunksize=15,
<<<<<<< HEAD
        )
    print("[distributed] primary: starting DistributedEvaluator")
=======
    )
    print("Starting DistributedEvaluator")
>>>>>>> c2b79c88
    sys.stdout.flush()
    de.start()
    print("[distributed] primary: starting evaluation of genomes...")
    sys.stdout.flush()
    p.run(de.evaluate, generations)
    print("[distributed] primary: evaluation finished.")
    sys.stdout.flush()
    de.stop(wait=5)
    print("[distributed] primary: did de.stop")
    sys.stdout.flush()

    stats.save()


def run_secondary(addr, authkey, num_workers=1):
    """Starts a DistributedEvaluator in secondary mode."""
    # Load configuration.
    local_dir = os.path.dirname(__file__)
    config_path = os.path.join(local_dir, 'test_configuration')
    config = neat.Config(neat.DefaultGenome, neat.DefaultReproduction,
                         neat.DefaultSpeciesSet, neat.DefaultStagnation,
                         config_path)

    # Create the population, which is the top-level object for a NEAT run.
    p = neat.Population(config)

    # Add a stdout reporter to show progress in the terminal.
    p.add_reporter(neat.StdOutReporter(True))
    stats = neat.StatisticsReporter()
    p.add_reporter(stats)

    # Run for the specified number of generations.
    de = neat.DistributedEvaluator(
        addr,
        authkey=authkey,
        eval_function=eval_dummy_genome_nn,
        mode=MODE_SECONDARY,
        num_workers=num_workers,
<<<<<<< HEAD
        )
    print("[distributed] secondary: starting DistributedEvaluator...")
    sys.stdout.flush()
=======
    )
>>>>>>> c2b79c88
    try:
        de.start(secondary_wait=3, exit_on_stop=True, reconnect=False)
    except SystemExit:
        print("[distributed] secondary: caught expected SystemExit.")
        sys.stdout.flush()
        pass
    else:
        print("[distributed] secondary: expected a SystemExit; not SystemExit caught!")
        sys.stdout.flush()
        raise Exception("DistributedEvaluator in secondary mode did not try to exit!")


if __name__ == '__main__':
    test_chunked()
    test_host_is_local()
    test_DistributedEvaluator_mode()
    test_DistributedEvaluator_primary_restrictions()
    test_distributed_evaluation_multiprocessing(do_mwcp=True)
    if HAVE_THREADING:
        test_distributed_evaluation_threaded()<|MERGE_RESOLUTION|>--- conflicted
+++ resolved
@@ -77,7 +77,6 @@
     """test for neat.distributed.host_is_local()"""
     tests = (
         # (hostname or ip, expected value)
-<<<<<<< HEAD
         (b"localhost", True),
         (b"0.0.0.0", True),
         (b"127.0.0.1", True),
@@ -86,17 +85,6 @@
         (b"github.com", False),
         (b"google.de", False),
         )
-=======
-        ("localhost", True),
-        ("0.0.0.0", True),
-        ("127.0.0.1", True),
-        # ("::1", True), # depends on IP, etc setup on host to work right
-        (socket.gethostname(), True),
-        (socket.getfqdn(), True),
-        ("github.com", False),
-        ("google.de", False),
-    )
->>>>>>> c2b79c88
     for hostname, islocal in tests:
         try:
             result = neat.host_is_local(hostname)
@@ -104,13 +92,8 @@
             print("test_host_is_local: Error with hostname {0!r} (expected {1!r})".format(hostname,
                                                                                           islocal))
             raise
-<<<<<<< HEAD
         else: # if do not want to do 'raise' above for some cases
             assert result == islocal, "Unexpected results for hostname/IP: {h}; Expected: {e}; Got: {r!r}".format(
-=======
-        else:  # if do not want to do 'raise' above for some cases
-            assert result == islocal, "Hostname/IP: {h}; Expected: {e}; Got: {r!r}".format(
->>>>>>> c2b79c88
                 h=hostname, e=islocal, r=result)
 
 
@@ -121,7 +104,6 @@
     # automatically determined when explicitly given.
     tests = (
         # (hostname or ip, mode to pass, expected mode)
-<<<<<<< HEAD
         (b"localhost", MODE_PRIMARY, MODE_PRIMARY),
         (b"0.0.0.0", MODE_PRIMARY, MODE_PRIMARY),
         (b"localhost", MODE_SECONDARY, MODE_SECONDARY),
@@ -161,47 +143,6 @@
                 raise Exception(
                     "DistributedEvaluator.is_primary() returns True even if the evaluator is in secondary mode!"
                     )
-=======
-        ("localhost", MODE_PRIMARY, MODE_PRIMARY),
-        ("0.0.0.0", MODE_PRIMARY, MODE_PRIMARY),
-        ("localhost", MODE_SECONDARY, MODE_SECONDARY),
-        ("example.org", MODE_PRIMARY, MODE_PRIMARY),
-        (socket.gethostname(), MODE_SECONDARY, MODE_SECONDARY),
-        ("localhost", MODE_AUTO, MODE_PRIMARY),
-        (socket.gethostname(), MODE_AUTO, MODE_PRIMARY),
-        (socket.getfqdn(), MODE_AUTO, MODE_PRIMARY),
-        ("example.org", MODE_AUTO, MODE_SECONDARY),
-    )
-    for hostname, mode, expected in tests:
-        addr = (hostname, 8022)
-        try:
-            de = neat.DistributedEvaluator(
-                addr,
-                authkey=b"abcd1234",
-                eval_function=eval_dummy_genome_nn,
-                mode=mode,
-            )
-        except EnvironmentError:
-            print("test_DistributedEvaluator_mode(): Error with hostname " +
-                  "{!r}".format(hostname))
-            raise
-        result = de.mode
-        assert result == expected, "Mode determination failed! Hostname: {h}; expected: {e}; got: {r!r}!".format(
-            h=hostname, e=expected, r=result)
-
-        if result == MODE_AUTO:
-            raise Exception(
-                "DistributedEvaluator.__init__(mode=MODE_AUTO) did not automatically determine its mode!"
-            )
-        elif (result == MODE_PRIMARY) and (not de.is_primary()):
-            raise Exception(
-                "DistributedEvaluator.is_primary() returns False even if the evaluator is in primary mode!"
-            )
-        elif (result == MODE_SECONDARY) and de.is_primary():
-            raise Exception(
-                "DistributedEvaluator.is_primary() returns True even if the evaluator is in secondary mode!"
-            )
->>>>>>> c2b79c88
     # test invalid mode error
     try:
         de = neat.DistributedEvaluator(
@@ -266,93 +207,7 @@
     else:
         raise Exception("A DistributedEvaluator in secondary mode could call evaluate()!")
 
-<<<<<<< HEAD
-
-=======
-
-def test_DistributedEvaluator_state_error1():
-    """Tests that attempts to use an unstarted manager for set_secondary_state cause an error."""
-    primary = neat.DistributedEvaluator(
-        ("localhost", 8022),
-        authkey=b"abcd1234",
-        eval_function=eval_dummy_genome_nn,
-        mode=MODE_PRIMARY,
-    )
-    try:
-        primary.em.set_secondary_state(_STATE_RUNNING)
-    except RuntimeError:
-        pass
-    else:
-        raise Exception("primary.em.set_secondary_state with unstarted manager did not raise a RuntimeError!")
-
-
-def test_DistributedEvaluator_state_error2():
-    """Tests that attempts to use an unstarted manager for get_inqueue cause an error."""
-    primary = neat.DistributedEvaluator(
-        ("localhost", 8022),
-        authkey=b"abcd1234",
-        eval_function=eval_dummy_genome_nn,
-        mode=MODE_PRIMARY,
-    )
-    try:
-        ignored = primary.em.get_inqueue()
-    except RuntimeError:
-        pass
-    else:
-        raise Exception("primary.em.get_inqueue() with unstarted manager did not raise a RuntimeError!")
-
-
-def test_DistributedEvaluator_state_error3():
-    """Tests that attempts to use an unstarted manager for get_outqueue cause an error."""
-    primary = neat.DistributedEvaluator(
-        ("localhost", 8022),
-        authkey=b"abcd1234",
-        eval_function=eval_dummy_genome_nn,
-        mode=MODE_PRIMARY,
-    )
-    try:
-        ignored = primary.em.get_outqueue()
-    except RuntimeError:
-        pass
-    else:
-        raise Exception("primary.em.get_outqueue() with unstarted manager did not raise a RuntimeError!")
-
-
-def test_DistributedEvaluator_state_error4():
-    """Tests that attempts to use an unstarted manager for get_namespace cause an error."""
-    primary = neat.DistributedEvaluator(
-        ("localhost", 8022),
-        authkey=b"abcd1234",
-        eval_function=eval_dummy_genome_nn,
-        mode=MODE_PRIMARY,
-    )
-    try:
-        ignored = primary.em.get_namespace()
-    except RuntimeError:
-        pass
-    else:
-        raise Exception("primary.em.get_namespace() with unstarted manager did not raise a RuntimeError!")
-
-
-def test_DistributedEvaluator_state_error5():
-    """Tests that attempts to set an invalid state cause an error."""
-    primary = neat.DistributedEvaluator(
-        ("localhost", 8022),
-        authkey=b"abcd1234",
-        eval_function=eval_dummy_genome_nn,
-        mode=MODE_PRIMARY,
-    )
-    primary.start()
-    try:
-        primary.em.set_secondary_state(-1)
-    except ValueError:
-        pass
-    else:
-        raise Exception("primary.em.set_secondary_state(-1) did not raise a ValueError!")
-
-
-@unittest.skipIf(ON_PYPY, "This test fails on pypy during travis builds but usually works locally.")
->>>>>>> c2b79c88
+
 def test_distributed_evaluation_multiprocessing(do_mwcp=True):
     """
     Full test run using the Distributed Evaluator (fake nodes using processes).
@@ -517,11 +372,7 @@
     p.add_reporter(neat.StdOutReporter(True))
     stats = neat.StatisticsReporter()
     p.add_reporter(stats)
-<<<<<<< HEAD
-    p.add_reporter(neat.Checkpointer(max(1, int(generations/3)), 5))
-=======
     p.add_reporter(neat.Checkpointer(max(1, int(generations / 3)), 5))
->>>>>>> c2b79c88
 
     # Run for the specified number of generations.
     de = neat.DistributedEvaluator(
@@ -530,13 +381,8 @@
         eval_function=eval_dummy_genome_nn,
         mode=MODE_PRIMARY,
         secondary_chunksize=15,
-<<<<<<< HEAD
         )
     print("[distributed] primary: starting DistributedEvaluator")
-=======
-    )
-    print("Starting DistributedEvaluator")
->>>>>>> c2b79c88
     sys.stdout.flush()
     de.start()
     print("[distributed] primary: starting evaluation of genomes...")
@@ -575,13 +421,9 @@
         eval_function=eval_dummy_genome_nn,
         mode=MODE_SECONDARY,
         num_workers=num_workers,
-<<<<<<< HEAD
         )
     print("[distributed] secondary: starting DistributedEvaluator...")
     sys.stdout.flush()
-=======
-    )
->>>>>>> c2b79c88
     try:
         de.start(secondary_wait=3, exit_on_stop=True, reconnect=False)
     except SystemExit:
